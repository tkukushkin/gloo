--- conflicted
+++ resolved
@@ -51,23 +51,15 @@
     ],
     "redirects": [      
       {
-<<<<<<< HEAD
         "source": "/gloo-edge/master/:path*",
-=======
-        "source": "/gloo-edge/master/:path",
->>>>>>> 8dd7895b
         "destination": "/gloo-edge/latest/",
         "type":"301"
       },
       {
-<<<<<<< HEAD
         "source": "/gloo-edge/v1.13.x/:path*",
         "destination": "/gloo-edge/latest/",
-=======
-        "source": "/gloo-edge/v1.13.x/:path",
-        "destination": "/gloo-edge/latest/",
-        "type":"301"
-      },
+        "type":"301"
+      ],
       {
         "source": "/gloo-edge/1.3.0/:path",
         "destination": "/gloo-edge/latest/",
@@ -76,7 +68,6 @@
       {
         "source": "gloo-edge/:version/api/github.com/solo-io/gloo/projects/gloo/api/v1/proxy.proto.sk/",
         "destination": "gloo-edge/:version/reference/api/github.com/solo-io/gloo/projects/gloo/api/v1/proxy.proto.sk/",
->>>>>>> 8dd7895b
         "type":"301"
       },
       {
@@ -245,14 +236,11 @@
         "type":"301"
       },
       {
-<<<<<<< HEAD
         "source": "/gloo-edge/:version/security/auth/",
         "destination": "/gloo-edge/:version/guides/security/auth/",
         "type":"301"
       },
       {
-=======
->>>>>>> 8dd7895b
         "source": "/gloo-edge/:version/guides/security/auth/oauth/",
         "destination": "/gloo-edge/:version/guides/security/auth/extauth/oauth/",
         "type":"301"
@@ -265,14 +253,11 @@
       {
         "source": "/gloo-edge/:version/guides/security/auth/plugin_auth",
         "destination": "/gloo-edge/:version/guides/security/auth/extauth/plugin_auth/",
-<<<<<<< HEAD
         "type":"301"
       },
       {
         "source": "/gloo-edge/:version/security/auth/apikey_auth/",
         "destination": "/gloo-edge/:version/guides/security/auth/extauth/apikey_auth/",
-=======
->>>>>>> 8dd7895b
         "type":"301"
       },
       {
