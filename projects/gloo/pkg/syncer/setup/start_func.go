package setup

import (
	"context"

<<<<<<< HEAD
=======
	"github.com/solo-io/solo-kit/pkg/api/v1/clients/factory"
	"github.com/solo-io/solo-kit/pkg/api/v1/clients/memory"
	"github.com/solo-io/solo-kit/pkg/api/v2/reporter"

	"github.com/solo-io/gloo/pkg/utils/statusutils"
	gateway "github.com/solo-io/gloo/projects/gateway/pkg/api/v1"
>>>>>>> 2c619a5c
	"github.com/solo-io/gloo/projects/gateway2/controller"
	v1 "github.com/solo-io/gloo/projects/gloo/pkg/api/v1"
	"github.com/solo-io/gloo/projects/gloo/pkg/bootstrap"
	"github.com/solo-io/gloo/projects/gloo/pkg/debug"
	"github.com/solo-io/go-utils/contextutils"
	"golang.org/x/sync/errgroup"
)

// StartFunc represents a function that will be called with the initialized bootstrap.Opts
// and Extensions. This is invoked each time the setup_syncer is executed
// (which runs whenever the Setting CR is modified)
type StartFunc func(ctx context.Context, opts bootstrap.Opts, extensions Extensions) error

// ExecuteAsynchronousStartFuncs accepts a collection of StartFunc inputs, and executes them within an Error Group
func ExecuteAsynchronousStartFuncs(
	ctx context.Context,
	opts bootstrap.Opts,
	extensions Extensions,
	startFuncs map[string]StartFunc,
	errorGroup *errgroup.Group,
) {
	for name, start := range startFuncs {
		startFn := start // pike
		namedCtx := contextutils.WithLogger(ctx, name)

		errorGroup.Go(
			func() error {
				contextutils.LoggerFrom(namedCtx).Infof("starting %s goroutine", name)
				err := startFn(namedCtx, opts, extensions)
				if err != nil {
					contextutils.LoggerFrom(namedCtx).Errorf("%s goroutine failed: %v", name, err)
				}
				return err
			},
		)
	}

	contextutils.LoggerFrom(ctx).Debug("main goroutines successfully started")
}

// K8sGatewayControllerStartFunc returns a StartFunc to run the k8s Gateway controller
func K8sGatewayControllerStartFunc(proxyClient v1.ProxyClient) StartFunc {
	return func(ctx context.Context, opts bootstrap.Opts, extensions Extensions) error {
<<<<<<< HEAD
=======
		inMemoryProxyClient, err := v1.NewProxyClient(ctx, &factory.MemoryResourceClientFactory{
			Cache: memory.NewInMemoryResourceCache(),
		})
		if err != nil {
			return err
		}

		routeOptionClient, err := gateway.NewRouteOptionClient(ctx, opts.RouteOptions)
		if err != nil {
			return err
		}
		statusClient := statusutils.GetStatusClientForNamespace(opts.StatusReporterNamespace)
		statusReporter := reporter.NewReporter("gloo-kube-gateway", statusClient, routeOptionClient.BaseClient())

>>>>>>> 2c619a5c
		if opts.ProxyDebugServer.Server != nil {
			// If we have a debug server running, let's register the proxy client used by
			// the k8s gateway translation. This will enable operators to query the debug endpoint
			// and inspect the proxies that are stored in memory
			opts.ProxyDebugServer.Server.RegisterProxyReader(debug.K8sGatewayTranslation, proxyClient)
		}

		return controller.Start(ctx, controller.StartConfig{
			ExtensionsFactory:         extensions.K8sGatewayExtensionsFactory,
			GlooPluginRegistryFactory: extensions.PluginRegistryFactory,
			Opts:                      opts,

<<<<<<< HEAD
			ProxyClient: proxyClient,
=======
			ProxyClient:       inMemoryProxyClient,
			RouteOptionClient: routeOptionClient,
			StatusReporter:    statusReporter,
>>>>>>> 2c619a5c

			// Useful for development purposes
			// At the moment, this is not tied to any user-facing API
			Dev: false,
		})
	}
}<|MERGE_RESOLUTION|>--- conflicted
+++ resolved
@@ -3,21 +3,18 @@
 import (
 	"context"
 
-<<<<<<< HEAD
-=======
-	"github.com/solo-io/solo-kit/pkg/api/v1/clients/factory"
-	"github.com/solo-io/solo-kit/pkg/api/v1/clients/memory"
+	"golang.org/x/sync/errgroup"
+
+	"github.com/solo-io/go-utils/contextutils"
 	"github.com/solo-io/solo-kit/pkg/api/v2/reporter"
 
 	"github.com/solo-io/gloo/pkg/utils/statusutils"
 	gateway "github.com/solo-io/gloo/projects/gateway/pkg/api/v1"
->>>>>>> 2c619a5c
 	"github.com/solo-io/gloo/projects/gateway2/controller"
 	v1 "github.com/solo-io/gloo/projects/gloo/pkg/api/v1"
 	"github.com/solo-io/gloo/projects/gloo/pkg/bootstrap"
 	"github.com/solo-io/gloo/projects/gloo/pkg/debug"
-	"github.com/solo-io/go-utils/contextutils"
-	"golang.org/x/sync/errgroup"
+
 )
 
 // StartFunc represents a function that will be called with the initialized bootstrap.Opts
@@ -55,13 +52,11 @@
 // K8sGatewayControllerStartFunc returns a StartFunc to run the k8s Gateway controller
 func K8sGatewayControllerStartFunc(proxyClient v1.ProxyClient) StartFunc {
 	return func(ctx context.Context, opts bootstrap.Opts, extensions Extensions) error {
-<<<<<<< HEAD
-=======
-		inMemoryProxyClient, err := v1.NewProxyClient(ctx, &factory.MemoryResourceClientFactory{
-			Cache: memory.NewInMemoryResourceCache(),
-		})
-		if err != nil {
-			return err
+		if opts.ProxyDebugServer.Server != nil {
+			// If we have a debug server running, let's register the proxy client used by
+			// the k8s gateway translation. This will enable operators to query the debug endpoint
+			// and inspect the proxies that are stored in memory
+			opts.ProxyDebugServer.Server.RegisterProxyReader(debug.K8sGatewayTranslation, proxyClient)
 		}
 
 		routeOptionClient, err := gateway.NewRouteOptionClient(ctx, opts.RouteOptions)
@@ -71,26 +66,15 @@
 		statusClient := statusutils.GetStatusClientForNamespace(opts.StatusReporterNamespace)
 		statusReporter := reporter.NewReporter("gloo-kube-gateway", statusClient, routeOptionClient.BaseClient())
 
->>>>>>> 2c619a5c
-		if opts.ProxyDebugServer.Server != nil {
-			// If we have a debug server running, let's register the proxy client used by
-			// the k8s gateway translation. This will enable operators to query the debug endpoint
-			// and inspect the proxies that are stored in memory
-			opts.ProxyDebugServer.Server.RegisterProxyReader(debug.K8sGatewayTranslation, proxyClient)
-		}
-
 		return controller.Start(ctx, controller.StartConfig{
 			ExtensionsFactory:         extensions.K8sGatewayExtensionsFactory,
 			GlooPluginRegistryFactory: extensions.PluginRegistryFactory,
 			Opts:                      opts,
 
-<<<<<<< HEAD
 			ProxyClient: proxyClient,
-=======
-			ProxyClient:       inMemoryProxyClient,
 			RouteOptionClient: routeOptionClient,
 			StatusReporter:    statusReporter,
->>>>>>> 2c619a5c
+
 
 			// Useful for development purposes
 			// At the moment, this is not tied to any user-facing API
