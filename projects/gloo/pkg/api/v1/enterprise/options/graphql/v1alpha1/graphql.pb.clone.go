--- conflicted
+++ resolved
@@ -30,96 +30,8 @@
 )
 
 // Clone function
-<<<<<<< HEAD
 func (m *RequestTemplate) Clone() proto.Message {
 	var target *RequestTemplate
-=======
-func (m *PathSegment) Clone() proto.Message {
-	var target *PathSegment
-	if m == nil {
-		return target
-	}
-	target = &PathSegment{}
-
-	switch m.Segment.(type) {
-
-	case *PathSegment_Key:
-
-		target.Segment = &PathSegment_Key{
-			Key: m.GetKey(),
-		}
-
-	case *PathSegment_Index:
-
-		target.Segment = &PathSegment_Index{
-			Index: m.GetIndex(),
-		}
-
-	case *PathSegment_All:
-
-		target.Segment = &PathSegment_All{
-			All: m.GetAll(),
-		}
-
-	}
-
-	return target
-}
-
-// Clone function
-func (m *Path) Clone() proto.Message {
-	var target *Path
-	if m == nil {
-		return target
-	}
-	target = &Path{}
-
-	if m.GetSegments() != nil {
-		target.Segments = make([]*PathSegment, len(m.GetSegments()))
-		for idx, v := range m.GetSegments() {
-
-			if h, ok := interface{}(v).(clone.Cloner); ok {
-				target.Segments[idx] = h.Clone().(*PathSegment)
-			} else {
-				target.Segments[idx] = proto.Clone(v).(*PathSegment)
-			}
-
-		}
-	}
-
-	return target
-}
-
-// Clone function
-func (m *ValueProvider) Clone() proto.Message {
-	var target *ValueProvider
-	if m == nil {
-		return target
-	}
-	target = &ValueProvider{}
-
-	if m.GetProviders() != nil {
-		target.Providers = make(map[string]*ValueProvider_Provider, len(m.GetProviders()))
-		for k, v := range m.GetProviders() {
-
-			if h, ok := interface{}(v).(clone.Cloner); ok {
-				target.Providers[k] = h.Clone().(*ValueProvider_Provider)
-			} else {
-				target.Providers[k] = proto.Clone(v).(*ValueProvider_Provider)
-			}
-
-		}
-	}
-
-	target.ProviderTemplate = m.GetProviderTemplate()
-
-	return target
-}
-
-// Clone function
-func (m *JsonValueList) Clone() proto.Message {
-	var target *JsonValueList
->>>>>>> 5726299e
 	if m == nil {
 		return target
 	}
@@ -175,43 +87,6 @@
 }
 
 // Clone function
-func (m *ResponseTemplate) Clone() proto.Message {
-	var target *ResponseTemplate
-	if m == nil {
-		return target
-	}
-	target = &ResponseTemplate{}
-
-	if m.GetResultRoot() != nil {
-		target.ResultRoot = make([]*PathSegment, len(m.GetResultRoot()))
-		for idx, v := range m.GetResultRoot() {
-
-			if h, ok := interface{}(v).(clone.Cloner); ok {
-				target.ResultRoot[idx] = h.Clone().(*PathSegment)
-			} else {
-				target.ResultRoot[idx] = proto.Clone(v).(*PathSegment)
-			}
-
-		}
-	}
-
-	if m.GetSetters() != nil {
-		target.Setters = make(map[string]*Path, len(m.GetSetters()))
-		for k, v := range m.GetSetters() {
-
-			if h, ok := interface{}(v).(clone.Cloner); ok {
-				target.Setters[k] = h.Clone().(*Path)
-			} else {
-				target.Setters[k] = proto.Clone(v).(*Path)
-			}
-
-		}
-	}
-
-	return target
-}
-
-// Clone function
 func (m *GrpcRequestTemplate) Clone() proto.Message {
 	var target *GrpcRequestTemplate
 	if m == nil {
@@ -220,9 +95,9 @@
 	target = &GrpcRequestTemplate{}
 
 	if h, ok := interface{}(m.GetOutgoingMessageJson()).(clone.Cloner); ok {
-		target.OutgoingMessageJson = h.Clone().(*JsonValue)
-	} else {
-		target.OutgoingMessageJson = proto.Clone(m.GetOutgoingMessageJson()).(*JsonValue)
+		target.OutgoingMessageJson = h.Clone().(*github_com_golang_protobuf_ptypes_struct.Value)
+	} else {
+		target.OutgoingMessageJson = proto.Clone(m.GetOutgoingMessageJson()).(*github_com_golang_protobuf_ptypes_struct.Value)
 	}
 
 	target.ServiceName = m.GetServiceName()
@@ -265,12 +140,6 @@
 		target.Response = h.Clone().(*ResponseTemplate)
 	} else {
 		target.Response = proto.Clone(m.GetResponse()).(*ResponseTemplate)
-	}
-
-	if h, ok := interface{}(m.GetPreExecutionTransform()).(clone.Cloner); ok {
-		target.PreExecutionTransform = h.Clone().(*ResponseTemplate)
-	} else {
-		target.PreExecutionTransform = proto.Clone(m.GetPreExecutionTransform()).(*ResponseTemplate)
 	}
 
 	target.SpanName = m.GetSpanName()
@@ -487,141 +356,6 @@
 }
 
 // Clone function
-<<<<<<< HEAD
-=======
-func (m *ValueProvider_GraphQLArgExtraction) Clone() proto.Message {
-	var target *ValueProvider_GraphQLArgExtraction
-	if m == nil {
-		return target
-	}
-	target = &ValueProvider_GraphQLArgExtraction{}
-
-	target.ArgName = m.GetArgName()
-
-	if m.GetPath() != nil {
-		target.Path = make([]*PathSegment, len(m.GetPath()))
-		for idx, v := range m.GetPath() {
-
-			if h, ok := interface{}(v).(clone.Cloner); ok {
-				target.Path[idx] = h.Clone().(*PathSegment)
-			} else {
-				target.Path[idx] = proto.Clone(v).(*PathSegment)
-			}
-
-		}
-	}
-
-	target.Required = m.GetRequired()
-
-	return target
-}
-
-// Clone function
-func (m *ValueProvider_GraphQLParentExtraction) Clone() proto.Message {
-	var target *ValueProvider_GraphQLParentExtraction
-	if m == nil {
-		return target
-	}
-	target = &ValueProvider_GraphQLParentExtraction{}
-
-	if m.GetPath() != nil {
-		target.Path = make([]*PathSegment, len(m.GetPath()))
-		for idx, v := range m.GetPath() {
-
-			if h, ok := interface{}(v).(clone.Cloner); ok {
-				target.Path[idx] = h.Clone().(*PathSegment)
-			} else {
-				target.Path[idx] = proto.Clone(v).(*PathSegment)
-			}
-
-		}
-	}
-
-	return target
-}
-
-// Clone function
-func (m *ValueProvider_TypedValueProvider) Clone() proto.Message {
-	var target *ValueProvider_TypedValueProvider
-	if m == nil {
-		return target
-	}
-	target = &ValueProvider_TypedValueProvider{}
-
-	target.Type = m.GetType()
-
-	switch m.ValProvider.(type) {
-
-	case *ValueProvider_TypedValueProvider_Header:
-
-		target.ValProvider = &ValueProvider_TypedValueProvider_Header{
-			Header: m.GetHeader(),
-		}
-
-	case *ValueProvider_TypedValueProvider_Value:
-
-		target.ValProvider = &ValueProvider_TypedValueProvider_Value{
-			Value: m.GetValue(),
-		}
-
-	}
-
-	return target
-}
-
-// Clone function
-func (m *ValueProvider_Provider) Clone() proto.Message {
-	var target *ValueProvider_Provider
-	if m == nil {
-		return target
-	}
-	target = &ValueProvider_Provider{}
-
-	switch m.Provider.(type) {
-
-	case *ValueProvider_Provider_GraphqlArg:
-
-		if h, ok := interface{}(m.GetGraphqlArg()).(clone.Cloner); ok {
-			target.Provider = &ValueProvider_Provider_GraphqlArg{
-				GraphqlArg: h.Clone().(*ValueProvider_GraphQLArgExtraction),
-			}
-		} else {
-			target.Provider = &ValueProvider_Provider_GraphqlArg{
-				GraphqlArg: proto.Clone(m.GetGraphqlArg()).(*ValueProvider_GraphQLArgExtraction),
-			}
-		}
-
-	case *ValueProvider_Provider_TypedProvider:
-
-		if h, ok := interface{}(m.GetTypedProvider()).(clone.Cloner); ok {
-			target.Provider = &ValueProvider_Provider_TypedProvider{
-				TypedProvider: h.Clone().(*ValueProvider_TypedValueProvider),
-			}
-		} else {
-			target.Provider = &ValueProvider_Provider_TypedProvider{
-				TypedProvider: proto.Clone(m.GetTypedProvider()).(*ValueProvider_TypedValueProvider),
-			}
-		}
-
-	case *ValueProvider_Provider_GraphqlParent:
-
-		if h, ok := interface{}(m.GetGraphqlParent()).(clone.Cloner); ok {
-			target.Provider = &ValueProvider_Provider_GraphqlParent{
-				GraphqlParent: h.Clone().(*ValueProvider_GraphQLParentExtraction),
-			}
-		} else {
-			target.Provider = &ValueProvider_Provider_GraphqlParent{
-				GraphqlParent: proto.Clone(m.GetGraphqlParent()).(*ValueProvider_GraphQLParentExtraction),
-			}
-		}
-
-	}
-
-	return target
-}
-
-// Clone function
->>>>>>> 5726299e
 func (m *QueryMatcher_FieldMatcher) Clone() proto.Message {
 	var target *QueryMatcher_FieldMatcher
 	if m == nil {
