--- conflicted
+++ resolved
@@ -20,131 +20,8 @@
 
 import "validate/validate.proto";
 
-<<<<<<< HEAD
 import "google/protobuf/empty.proto";
 import "google/protobuf/struct.proto";
-=======
-// used to reference into json structures by key(s).
-message PathSegment {
-  oneof segment {
-    option (validate.required) = true;
-    // Key is used to extract named values from a map
-    string key = 1 [(validate.rules).string = {min_len: 1}];
-    // Index is used to extract an element at a certain index from a list
-    uint32 index = 2;
-    // all selects all from the current element at in the path. This is useful for extracting list arguments / object arguments.
-    bool all = 3;
-  }
-}
-
-message Path {
-  repeated PathSegment segments = 1;
-}
-
-// In the future we may add support for regex and subgroups
-message ValueProvider {
-
-  message GraphQLArgExtraction {
-    // The argument name to fetch. The argument value fetched
-    // will have a type from the schema that we validate in envoy.
-    // If the name is invalid, returns the zero-value primitive or null.
-    string arg_name = 1;
-    // Optional: fetches the value in the argument selected at this key.
-    // If the key is invalid, returns the zero-value primitive or null.
-    repeated PathSegment path = 2;
-    // If this is set to true, then a schema error will be returned to user when the graphql arg is not found.
-    // Defaults to false, so schema error will not be returned to user when the graphql arg is not found.
-    bool required = 3;
-  }
-
-  // Does not do type coercion, but instead if the type does not match the
-  // expected primitive type we throw an error.
-  // In the future we may add support for type coercion.
-  message GraphQLParentExtraction {
-    // Fetches the value in the graphql parent at this key. The value will
-    // always be accepted since the parent object is not strongly-typed.
-    // If the key is invalid, returns null.
-    repeated PathSegment path = 1;
-  }
-
-  message TypedValueProvider {
-    // Type that the value will be coerced into.
-    // For example if the extracted value is "9", and type is INT,
-    // this value will be cast to an int type.
-    enum Type {
-      STRING = 0;
-      INT = 1;
-      FLOAT = 2;
-      BOOLEAN = 3;
-    }
-    // Type that the value will be coerced into.
-    // For example if the extracted value is "9", and type is INT,
-    // this value will be cast to an int type.
-    Type type = 1;
-    oneof val_provider {
-      // Fetches the request/response header's value. If not found, uses empty string
-      string header = 2;
-      // inline value, use as provided rather than extracting from another source
-      string value = 3;
-    }
-  }
-
-  message Provider {
-    oneof provider {
-      // type inferred from schema, no need to provide it.
-      GraphQLArgExtraction graphql_arg = 1;
-      TypedValueProvider typed_provider = 2;
-      // Fetch value from the graphql_parent of the current field.
-      GraphQLParentExtraction graphql_parent = 3;
-    }
-  }
-
-  // Map of provider name to provider definition.
-  // The name will be used to insert the provider value in the provider_template.
-  map<string, Provider> providers = 3;
-
-  /*
-  If non-empty, Inserts named providers into a template string.
-  For example, if the provider_template is '/api/{apiVersionProvider}/pet/{petIdProvider}'
-  and we have to named providers defined in `providers`, apiVersionProvider and petIdProvider, with extracted values 'v2' and '123' respectively,
-  the final resulting value will be '/api/v2/pet/123'
-  Use {PROVIDER_NAME} as the interpolation notation (even repeated) regardless of the type of the
-  provided value.
-  If an undefined PROVIDER_NAME is used in the provider_template, this will nack during configuration.
-  If this is empty, only the value of the first provider will be used as the resulting value.
-  */
-  string provider_template = 4;
-}
-
-message JsonValueList {
-  repeated JsonValue values = 1;
-}
-
-message JsonValue {
-  oneof json_val {
-    JsonNode node = 1;
-    ValueProvider value_provider = 2;
-    JsonValueList list = 3;
-  }
-}
-
-message JsonKeyValue {
-  string key = 1;
-  JsonValue value = 2;
-}
-
-// Represents a typed JSON structure
-message JsonNode {
-  // if keys repeat, the latest one replaces any earlier values associated
-  // with that key.
-  //
-  // repeated list, rather than a map, to have ordering to allow for merge
-  // semantics within the data plane, for example:
-  // - gRPC input uses special empty string for input key to set entire body
-  // - gRPC wants to replace a certain field in parsed body from GraphQL arg
-  repeated JsonKeyValue key_values = 1;
-}
->>>>>>> 5726299e
 
 // Defines a configuration for generating outgoing requests for a resolver.
 message RequestTemplate {
@@ -175,67 +52,10 @@
   map<string, string> setters = 2;
 }
 
-// Defines a response transformation template.
-// modify JSON response from upstream before it is processed by execution engine.
-message ResponseTemplate {
-  // In cases where the data to populate the graphql type is not in the
-  // root object of the result, use result root to specify the path
-  // of the response we should use as the root.
-  // If {"a": {"b": [1,2,3]}} is the response from the api, setting resultroot as `a.b`
-  // will pass on [1,2,3] to the execution engine rather than the whole api response
-  repeated PathSegment result_root = 1;
-
-  // Set graphql field to a specific path in the JSON response from the upstream
-  // If resultroot is set, uses resultroot as the base path for all setters.
-  // use cases:
-  // - extracting data from a field to a graphql field with a different name / type
-  /*
-  Example:
-  ```
-  type Query {
-    getSimple: Simple
-  }
-
-  type Simple {
-    name String
-    address String
-  }```
-
-  if we do `getsimple` and the response we get back from the upstream is
-  ```
-  {"data": {
-    "people":
-      {
-        "name": "John Doe",
-        "details": {
-          "address": "123 Turnip Rd"
-        }
-      }
-    }
-  }
-  ```
-  the following response transform would let the graphql execution engine correctly
-  marshal the upstream resposne into the expected graphql response:
-  `
-  responseTransform:
-    result_root:
-      segments:
-        - key: data
-        - key: people
-    setters:
-      address:
-        segments:
-          - key: details
-          - key: address
-  `yaml
-  */
-  map<string, Path> setters = 2;
-}
-
 // Defines a configuration for generating outgoing requests for a resolver.
 message GrpcRequestTemplate {
   // json representation of outgoing gRPC message to be sent to gRPC service
-  JsonValue outgoing_message_json = 1;
+  google.protobuf.Value outgoing_message_json = 1;
 
   // request has shape matching service with name registered in registry
   // is the full_name(), e.g. main.Bookstore
@@ -254,12 +74,8 @@
 message RESTResolver {
   core.solo.io.ResourceRef upstream_ref = 1;
   // configuration used to compose the outgoing request to a REST API
-<<<<<<< HEAD
   RequestTemplate request = 2;
   ResponseTemplate response = 3;
-=======
-  RequestTemplate request_transform = 2;
-  ResponseTemplate pre_execution_transform = 3;
   string span_name = 4;
 }
 
@@ -275,7 +91,6 @@
   core.solo.io.ResourceRef upstream_ref = 1;
   // configuration used to compose the outgoing request to a REST API
   GrpcRequestTemplate request_transform = 2;
->>>>>>> 5726299e
   string span_name = 4;
 }
 
