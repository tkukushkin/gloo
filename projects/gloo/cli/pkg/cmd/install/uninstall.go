--- conflicted
+++ resolved
@@ -206,12 +206,7 @@
 			_, _ = fmt.Fprintf(u.output, "Could not determine which knative components to remove. Continuing...\n")
 			return
 		}
-<<<<<<< HEAD
-		kubeCli := kubectl.NewCli(u.output)
-		if err = kubeCli.Delete(ctx, []byte(manifests), "--ignore-not-found"); err != nil {
-=======
 		if err := kubectl.NewCli(u.output).Delete(ctx, []byte(manifests), "--ignore-not-found"); err != nil {
->>>>>>> d78ad3d7
 			_, _ = fmt.Fprintf(u.output, "Unable to delete knative. Continuing...\n")
 		}
 	}
